--- conflicted
+++ resolved
@@ -13,18 +13,11 @@
 edition.workspace = true
 
 [dependencies]
-<<<<<<< HEAD
-ark-ff = { version = "0.5.0-alpha", default-features = false }
-ark-std = { version = "0.5.0-alpha", default-features = false }
-ark-serialize = { version = "0.5.0-alpha", default-features = false }
-ark-relations = { version = "0.5.0-alpha", path = "../relations", default-features = false }
-
-[features]
-std = [ "ark-std/std", "ark-ff/std", "ark-serialize/std" ]
-default = [ "std" ]
-=======
 ark-ff.workspace = true
 ark-std.workspace = true
 ark-serialize.workspace = true
 ark-relations = { version = "0.5", path = "../relations", default-features = false }
->>>>>>> b34f11d6
+
+[features]
+std = [ "ark-std/std", "ark-ff/std", "ark-serialize/std" ]
+default = [ "std" ]