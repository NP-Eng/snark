--- conflicted
+++ resolved
@@ -16,11 +16,7 @@
 
 #[macro_use]
 pub mod macros;
-<<<<<<< HEAD
-=======
-pub mod models;
 pub mod utils;
->>>>>>> 4274843a
 
 #[macro_use]
 pub mod arithmetic;
